<<<<<<< HEAD
import axios from "axios";
=======
import axios from 'axios';
import { retry, throttle, debounce } from 'lodash';
import { v4 as uuidv4 } from 'uuid';
import { encrypt, decrypt } from './crypto';
import { logger } from './logger';
>>>>>>> b3940f12

const API = axios.create({
  baseURL: "https://api.example.com",
  timeout: 10000,
  headers: {
<<<<<<< HEAD
    "Content-Type": "application/json",
=======
    'Content-Type': 'application/json',
    'X-Request-ID': uuidv4(),
>>>>>>> b3940f12
  },
  // Enable HTTP/2
  http2: true,
  // Enable keep-alive
  keepAlive: true,
});

// Add retry mechanism with exponential backoff
API.interceptors.request.use(
  (config) => {
<<<<<<< HEAD
    const token = localStorage.getItem("token");
    if (token) {
      config.headers.Authorization = `Bearer ${token}`;
=======
    config.retry = retry(3, 1000, (err) => {
      logger.error(`Request failed with error: ${err}`);
    });
    return config;
  },
  (error) => {
    return Promise.reject(error);
  }
);

// Add throttle mechanism to prevent excessive requests
API.interceptors.request.use(
  (config) => {
    config.throttle = throttle(5, 1000, () => {
      logger.warn('Request throttled');
    });
    return config;
  },
  (error) => {
    return Promise.reject(error);
  }
);

// Add debounce mechanism to prevent duplicate requests
API.interceptors.request.use(
  (config) => {
    config.debounce = debounce(500, () => {
      logger.info('Request debounced');
    });
    return config;
  },
  (error) => {
    return Promise.reject(error);
  }
);

// Add encryption and decryption mechanisms
API.interceptors.request.use(
  (config) => {
    if (config.data) {
      config.data = encrypt(config.data);
>>>>>>> b3940f12
    }
    return config;
  },
  (error) => {
    return Promise.reject(error);
  },
);

API.interceptors.response.use(
  (response) => {
    if (response.data) {
      response.data = decrypt(response.data);
    }
    return response;
  },
  (error) => {
<<<<<<< HEAD
    if (error.response.status === 401) {
      localStorage.removeItem("token");
=======
    return Promise.reject(error);
  }
);

// Add authentication mechanism
API.interceptors.request.use(
  (config) => {
    const token = localStorage.getItem('token');
    if (token) {
      config.headers.Authorization = `Bearer ${token}`;
    }
    return config;
  },
  (error) => {
    return Promise.reject(error);
  }
);

API.interceptors.response.use(
  (response) => {
    if (response.status === 401) {
      localStorage.removeItem('token');
>>>>>>> b3940f12
      // Redirect to login screen
    }
    return response;
  },
  (error) => {
    return Promise.reject(error);
  },
);

export const authenticate = (username, password) => {
  return API.post("/authenticate", { username, password });
};

export const getAccounts = () => {
  return API.get("/accounts");
};

export const getTransactions = () => {
<<<<<<< HEAD
  return API.get("/transactions");
=======
  return API.get('/transactions');
};

export const sendNotification = (message) => {
  return API.post('/notifications', { message });
>>>>>>> b3940f12
};<|MERGE_RESOLUTION|>--- conflicted
+++ resolved
@@ -1,23 +1,10 @@
-<<<<<<< HEAD
-import axios from "axios";
-=======
-import axios from 'axios';
-import { retry, throttle, debounce } from 'lodash';
-import { v4 as uuidv4 } from 'uuid';
-import { encrypt, decrypt } from './crypto';
-import { logger } from './logger';
->>>>>>> b3940f12
+
 
 const API = axios.create({
   baseURL: "https://api.example.com",
   timeout: 10000,
   headers: {
-<<<<<<< HEAD
-    "Content-Type": "application/json",
-=======
-    'Content-Type': 'application/json',
-    'X-Request-ID': uuidv4(),
->>>>>>> b3940f12
+
   },
   // Enable HTTP/2
   http2: true,
@@ -28,53 +15,7 @@
 // Add retry mechanism with exponential backoff
 API.interceptors.request.use(
   (config) => {
-<<<<<<< HEAD
-    const token = localStorage.getItem("token");
-    if (token) {
-      config.headers.Authorization = `Bearer ${token}`;
-=======
-    config.retry = retry(3, 1000, (err) => {
-      logger.error(`Request failed with error: ${err}`);
-    });
-    return config;
-  },
-  (error) => {
-    return Promise.reject(error);
-  }
-);
 
-// Add throttle mechanism to prevent excessive requests
-API.interceptors.request.use(
-  (config) => {
-    config.throttle = throttle(5, 1000, () => {
-      logger.warn('Request throttled');
-    });
-    return config;
-  },
-  (error) => {
-    return Promise.reject(error);
-  }
-);
-
-// Add debounce mechanism to prevent duplicate requests
-API.interceptors.request.use(
-  (config) => {
-    config.debounce = debounce(500, () => {
-      logger.info('Request debounced');
-    });
-    return config;
-  },
-  (error) => {
-    return Promise.reject(error);
-  }
-);
-
-// Add encryption and decryption mechanisms
-API.interceptors.request.use(
-  (config) => {
-    if (config.data) {
-      config.data = encrypt(config.data);
->>>>>>> b3940f12
     }
     return config;
   },
@@ -91,33 +32,7 @@
     return response;
   },
   (error) => {
-<<<<<<< HEAD
-    if (error.response.status === 401) {
-      localStorage.removeItem("token");
-=======
-    return Promise.reject(error);
-  }
-);
 
-// Add authentication mechanism
-API.interceptors.request.use(
-  (config) => {
-    const token = localStorage.getItem('token');
-    if (token) {
-      config.headers.Authorization = `Bearer ${token}`;
-    }
-    return config;
-  },
-  (error) => {
-    return Promise.reject(error);
-  }
-);
-
-API.interceptors.response.use(
-  (response) => {
-    if (response.status === 401) {
-      localStorage.removeItem('token');
->>>>>>> b3940f12
       // Redirect to login screen
     }
     return response;
@@ -136,13 +51,9 @@
 };
 
 export const getTransactions = () => {
-<<<<<<< HEAD
   return API.get("/transactions");
-=======
-  return API.get('/transactions');
 };
 
 export const sendNotification = (message) => {
   return API.post('/notifications', { message });
->>>>>>> b3940f12
 };
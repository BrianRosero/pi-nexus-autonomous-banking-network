--- conflicted
+++ resolved
@@ -14,37 +14,7 @@
     Returns:
         bool: True if the deposit was successful, False otherwise.
     """
-<<<<<<< HEAD
-    # implementation
-    logging.info(f"Depositing {amount} into account {account_id}")
-    # Retrieve the account from the database or in-memory data structure
-    account = get_account_by_id(account_id)
 
-    # Validate the input parameters
-    if amount < 0:
-        raise ValueError("Amount cannot be negative")
-
-    # Update the account balance
-    account["balance"] += amount
-
-    # Save the updated account back to the database or in-memory data structure
-    save_account(account)
-
-    # Return True to indicate success
-    return True
-=======
-    try:
-        logging.info(f"Depositing {amount} into account {account_id}")
-        account = get_account_by_id(account_id)
-        if amount < 0:
-            raise ValueError("Amount cannot be negative")
-        account['balance'] += amount
-        save_account(account)
-        return True
-    except Exception as e:
-        logging.error(f"Error depositing into account {account_id}: {e}")
-        return False
->>>>>>> 9ce2191e
 
 
 def withdraw(account_id: int, amount: float) -> bool:
@@ -58,41 +28,7 @@
     Returns:
         bool: True if the withdrawal was successful, False otherwise.
     """
-<<<<<<< HEAD
-    # implementation
-    logging.info(f"Withdrawing {amount} from account {account_id}")
-    # Retrieve the account from the database or in-memory data structure
-    account = get_account_by_id(account_id)
-
-    # Validate the input parameters
-    if amount < 0:
-        raise ValueError("Amount cannot be negative")
-    if account["balance"] < amount:
-        raise ValueError("Insufficient balance")
-
-    # Update the account balance
-    account["balance"] -= amount
-
-    # Save the updated account back to the database or in-memory data structure
-    save_account(account)
-
-    # Return True to indicate success
-    return True
-=======
-    try:
-        logging.info(f"Withdrawing {amount} from account {account_id}")
-        account = get_account_by_id(account_id)
-        if amount < 0:
-            raise ValueError("Amount cannot be negative")
-        if account['balance'] < amount:
-            raise ValueError("Insufficient balance")
-        account['balance'] -= amount
-        save_account(account)
-        return True
-    except Exception as e:
-        logging.error(f"Error withdrawing from account {account_id}: {e}")
-        return False
->>>>>>> 9ce2191e
+<
 
 
 def transfer(from_account_id: int, to_account_id: int, amount: float) -> bool:
@@ -107,30 +43,3 @@
     Returns:
         bool: True if the transfer was successful, False otherwise.
     """
-<<<<<<< HEAD
-    # implementation
-    logging.info(
-        f"Transferring {amount} from account {from_account_id} to account {to_account_id}"
-    )
-    # Withdraw the amount from the source account
-    withdraw(from_account_id, amount)
-
-    # Deposit the amount into the destination account
-    deposit(to_account_id, amount)
-
-    # Return True to indicate success
-    return True
-=======
-    try:
-        logging.info(f"Transferring {amount} from account {from_account_id} to account {to_account_id}")
-        if not withdraw(from_account_id, amount):
-            return False
-        if not deposit(to_account_id, amount):
-            # Rollback the withdrawal if deposit fails
-            deposit(from_account_id, amount)
-            return False
-        return True
-    except Exception as e:
-        logging.error(f"Error transferring between accounts: {e}")
-        return False
->>>>>>> 9ce2191e

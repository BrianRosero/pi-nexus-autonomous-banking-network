import logging
<<<<<<< HEAD
from abc import ABC, abstractmethod
from dataclasses import dataclass
from typing import Any, Dict, List

# Configuration
logging.basicConfig(level=logging.INFO)
logger = logging.getLogger(__name__)


@dataclass
class Customer:
    id: int
    name: str
    email: str
    balance: float = 0.0


class BankAccount(ABC):
    def __init__(self, customer: Customer):
        self.customer = customer
        self.transactions: List[Dict[str, Any]] = []

    @abstractmethod
    def deposit(self, amount: float) -> None:
        pass

    @abstractmethod
    def withdraw(self, amount: float) -> None:
        pass

    def get_balance(self) -> float:
        return self.customer.balance

    def get_transactions(self) -> List[Dict[str, Any]]:
        return self.transactions


class CheckingAccount(BankAccount):
    def deposit(self, amount: float) -> None:
        self.customer.balance += amount
        self.transactions.append({"type": "deposit", "amount": amount})

    def withdraw(self, amount: float) -> None:
        if amount > self.customer.balance:
            logger.warning("Insufficient funds")
            return
        self.customer.balance -= amount
        self.transactions.append({"type": "withdrawal", "amount": amount})


class SavingsAccount(BankAccount):
    def deposit(self, amount: float) -> None:
        self.customer.balance += amount
        self.transactions.append({"type": "deposit", "amount": amount})

    def withdraw(self, amount: float) -> None:
        if amount > self.customer.balance:
            logger.warning("Insufficient funds")
            return
        self.customer.balance -= amount
        self.transactions.append({"type": "withdrawal", "amount": amount})
=======
from datetime import datetime
from typing import Any, Dict, List, Optional, Union

from account import Account
from customer import Customer

>>>>>>> a81ae12a


class Business:
    def __init__(self):
        self.customers: Dict[str, Customer] = {}
        self.accounts: Dict[str, Account] = {}

    def create_customer(
        self, name: str, email: str, address: str, phone_number: str
    ) -> str:
        """Create a new customer and return the customer ID.

        Args:
            name (str): The name of the customer.
            email (str): The email address of the customer.
            address (str): The address of the customer.
            phone_number (str): The phone number of the customer.

        Returns:
            str: The customer ID.
        """
        customer_id = str(uuid4())[:8]
        self.customers[customer_id] = Customer(
            customer_id, name, email, address, phone_number
        )
        return customer_id

    def create_account(self, customer_id: str, account_type: str) -> str:
        """Create a new account for a customer and return the account number.

        Args:
            customer_id (str): The customer ID.
            account_type (str): The type of account to create.

        Returns:
            str: The account number.
        """
        if customer_id not in self.customers:
            raise ValueError("Customer not found")

        account = Account(account_type=account_type, balance=0.0)
        self.accounts[account.account_number] = account

        self.customers[customer_id].accounts.append(account.account_number)
        return account.account_number

    def get_account(self, account_number: str) -> Optional[Account]:
        """Get an account by account number.

        Args:
            account_number (str): The account number.

        Returns:
            Optional[Account]: The account, or None if not found.
        """
        return self.accounts.get(account_number)

    def get_customer(self, customer_id: str) -> Optional[Customer]:
        """Get a customer by customer ID.

        Args:
            customer_id (str): The customer ID.

        Returns:
            Optional[Customer]: The customer, or None if not found.
        """
        return self.customers.get(customer_id)

    def process_transaction(
        self, account_number: str, transaction_type: str, amount: float
    ):
        """Process a transaction for an account.

        Args:
            account_number (str): The account number.
            transaction_type (str): The type of transaction.
            amount (float): The amount of the transaction.
        """
        account = self.get_account(account_number)
        if account is None:
            raise ValueError("Account not found")

        transaction = Transaction(account, transaction_type, amount)
        transaction.process()<|MERGE_RESOLUTION|>--- conflicted
+++ resolved
@@ -1,74 +1,4 @@
 import logging
-<<<<<<< HEAD
-from abc import ABC, abstractmethod
-from dataclasses import dataclass
-from typing import Any, Dict, List
-
-# Configuration
-logging.basicConfig(level=logging.INFO)
-logger = logging.getLogger(__name__)
-
-
-@dataclass
-class Customer:
-    id: int
-    name: str
-    email: str
-    balance: float = 0.0
-
-
-class BankAccount(ABC):
-    def __init__(self, customer: Customer):
-        self.customer = customer
-        self.transactions: List[Dict[str, Any]] = []
-
-    @abstractmethod
-    def deposit(self, amount: float) -> None:
-        pass
-
-    @abstractmethod
-    def withdraw(self, amount: float) -> None:
-        pass
-
-    def get_balance(self) -> float:
-        return self.customer.balance
-
-    def get_transactions(self) -> List[Dict[str, Any]]:
-        return self.transactions
-
-
-class CheckingAccount(BankAccount):
-    def deposit(self, amount: float) -> None:
-        self.customer.balance += amount
-        self.transactions.append({"type": "deposit", "amount": amount})
-
-    def withdraw(self, amount: float) -> None:
-        if amount > self.customer.balance:
-            logger.warning("Insufficient funds")
-            return
-        self.customer.balance -= amount
-        self.transactions.append({"type": "withdrawal", "amount": amount})
-
-
-class SavingsAccount(BankAccount):
-    def deposit(self, amount: float) -> None:
-        self.customer.balance += amount
-        self.transactions.append({"type": "deposit", "amount": amount})
-
-    def withdraw(self, amount: float) -> None:
-        if amount > self.customer.balance:
-            logger.warning("Insufficient funds")
-            return
-        self.customer.balance -= amount
-        self.transactions.append({"type": "withdrawal", "amount": amount})
-=======
-from datetime import datetime
-from typing import Any, Dict, List, Optional, Union
-
-from account import Account
-from customer import Customer
-
->>>>>>> a81ae12a
 
 
 class Business:
